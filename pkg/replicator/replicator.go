package replicator

import (
	"bytes"
	"context"
	"database/sql"
	"fmt"
	"log"
	"os"
	"os/signal"
	"sync"
	"syscall"
	"time"

	"github.com/jackc/pgx"
	"github.com/kshvakov/clickhouse"
	"gopkg.in/yaml.v2"

	"github.com/mkabilov/pg2ch/pkg/config"
	"github.com/mkabilov/pg2ch/pkg/consumer"
	"github.com/mkabilov/pg2ch/pkg/message"
	"github.com/mkabilov/pg2ch/pkg/tableengines"
	"github.com/mkabilov/pg2ch/pkg/utils"
	"github.com/mkabilov/pg2ch/pkg/utils/tableinfo"
)

type clickHouseTable interface {
	Insert(lsn utils.LSN, new message.Row) (mergeIsNeeded bool, err error)
	Update(lsn utils.LSN, old message.Row, new message.Row) (mergeIsNeeded bool, err error)
	Delete(lsn utils.LSN, old message.Row) (mergeIsNeeded bool, err error)
	SetTupleColumns([]message.Column)
	Truncate() error
	Sync(*pgx.Tx) error
	Init() error
	FlushToMainTable() error
}

type Replicator struct {
	ctx      context.Context
	cancel   context.CancelFunc
	consumer consumer.Interface
	cfg      config.Config
	errCh    chan error

	pgConn *pgx.Conn
	chConn *sql.DB

	tables       map[config.PgTableName]clickHouseTable
	oidName      map[utils.OID]config.PgTableName
	tempSlotName string

	finalLSN        utils.LSN
	tableLSN        map[config.PgTableName]utils.LSN
	saveStateNeeded bool

	tablesToMergeMutex *sync.Mutex
	tablesToMerge      map[config.PgTableName]struct{} // tables to be merged
	inTxTables         map[config.PgTableName]struct{} // tables inside running tx
	curTxMergeIsNeeded bool                            // if tables in the current transaction are needed to be merged
	stateFp            *os.File
}

type state struct {
	Tables map[config.PgTableName]utils.LSN `yaml:"tables"`
}

func New(cfg config.Config) *Replicator {
	r := Replicator{
		cfg:     cfg,
		tables:  make(map[config.PgTableName]clickHouseTable),
		oidName: make(map[utils.OID]config.PgTableName),
		errCh:   make(chan error),

		tablesToMergeMutex: &sync.Mutex{},
		tablesToMerge:      make(map[config.PgTableName]struct{}),
		inTxTables:         make(map[config.PgTableName]struct{}),
		tableLSN:           make(map[config.PgTableName]utils.LSN),
	}
	r.ctx, r.cancel = context.WithCancel(context.Background())

	return &r
}

func (r *Replicator) newTable(tblName config.PgTableName, tblConfig config.Table) (clickHouseTable, error) {
	switch tblConfig.Engine {
	case config.ReplacingMergeTree:
		if tblConfig.VerColumn == "" {
			return nil, fmt.Errorf("ReplacingMergeTree requires version column to be set")
		}

		return tableengines.NewReplacingMergeTree(r.ctx, r.chConn, tblConfig), nil
	case config.MergeTree:
		return tableengines.NewMergeTree(r.ctx, r.chConn, tblConfig), nil
	case config.CollapsingMergeTree:
		if tblConfig.SignColumn == "" {
			return nil, fmt.Errorf("CollapsingMergeTree requires sign column to be set")
		}

		return tableengines.NewCollapsingMergeTree(r.ctx, r.chConn, tblConfig), nil
	}

	return nil, fmt.Errorf("%s table engine is not implemented", tblConfig.Engine)
}

func (r *Replicator) checkPgSlotAndPub(tx *pgx.Tx) error {
	var slotExists, pubExists bool

	err := tx.QueryRow("select "+
		"exists(select 1 from pg_replication_slots where slot_name = $1) as slot_exists, "+
		"exists(select 1 from pg_publication where pubname = $2) as pub_exists",
		r.cfg.Postgres.ReplicationSlotName, r.cfg.Postgres.PublicationName).Scan(&slotExists, &pubExists)

	if err != nil {
		return fmt.Errorf("could not query: %v", err)
	}

	errMsg := ""

	if !slotExists {
		errMsg += fmt.Sprintf("slot %q does not exist", r.cfg.Postgres.ReplicationSlotName)
	}

	if !pubExists {
		if errMsg != "" {
			errMsg += " and "
		}
		errMsg += fmt.Sprintf("publication %q does not exist", r.cfg.Postgres.PublicationName)
	}

	if errMsg != "" {
		return fmt.Errorf(errMsg)
	}

	return nil
}

func (r *Replicator) initAndSyncTables() error {
	for tblName := range r.cfg.Tables {
		var (
			lsn utils.LSN
			err error
		)
		tx, err := r.pgBegin()
		if err != nil {
			return err
		}

		if _, ok := r.tableLSN[tblName]; !ok {
			lsn, err = r.pgCreateTempRepSlot(tx, tblName) // create temp repl slot must the first command in the tx
			if err != nil {
				return fmt.Errorf("could not create temporary replication slot: %v", err)
			}
		}

		tblConfig, err := r.fetchTableConfig(tx, tblName)
		if err != nil {
			return fmt.Errorf("could not get %s table config: %v", tblName.String(), err)
		}
		tblConfig.PgTableName = tblName

		tbl, err := r.newTable(tblName, tblConfig)
		if err != nil {
			return fmt.Errorf("could not instantiate table: %v", err)
		}

		if err := tbl.Init(); err != nil {
			fmt.Printf("could not init %s: %v", tblName.String(), err)
		}

		r.tables[tblName] = tbl

		if _, ok := r.tableLSN[tblName]; ok {
			if err := tx.Commit(); err != nil {
				return err
			}

			continue
		}

		if err := tbl.Sync(tx); err != nil {
			return fmt.Errorf("could not sync %s: %v", tblName.String(), err)
		}
		r.tableLSN[tblName] = lsn

		r.saveStateNeeded = true
		if err := r.saveCurrentState(); err != nil {
			log.Printf("could not save current state: %v", err)
		}

		if err := r.pgDropRepSlot(tx); err != nil {
			return fmt.Errorf("could not drop replication slot: %v", err)
		}

		if err := tx.Commit(); err != nil {
			return err
		}
	}

	return nil
}

func (r *Replicator) pgBegin() (*pgx.Tx, error) {
	tx, err := r.pgConn.BeginEx(r.ctx, &pgx.TxOptions{
		IsoLevel:   pgx.RepeatableRead,
		AccessMode: pgx.ReadOnly})
	if err != nil {
		return nil, fmt.Errorf("could not start pg transaction: %v", err)
	}

	return tx, nil
}

func (r *Replicator) pgCommit(tx *pgx.Tx) error {
	return tx.Commit()
}

func (r *Replicator) getCurrentState() error {
	var (
		s   state
		err error
	)

	r.stateFp, err = os.OpenFile(r.cfg.LsnStateFilepath, os.O_RDWR, os.FileMode(0666))
	if os.IsNotExist(err) {
		r.stateFp, err = os.OpenFile(r.cfg.LsnStateFilepath, os.O_WRONLY|os.O_CREATE, os.FileMode(0666))
		if err != nil {
			return fmt.Errorf("could not create file: %v", err)
		}

		return nil
	}

	if stat, err := r.stateFp.Stat(); err != nil {
		return fmt.Errorf("could not get file stats: %v", err)
	} else if stat.Size() == 0 {
		return nil
	}

	if err := yaml.NewDecoder(r.stateFp).Decode(&s); err != nil {
		log.Printf("could not decode state yaml: %v", err)
		return nil
	}

	if len(s.Tables) != 0 {
		r.tableLSN = s.Tables
	}

	return nil
}

func (r *Replicator) saveCurrentState() error {
	if !r.saveStateNeeded {
		return nil
	}

	buf := bytes.NewBuffer(nil)

	if err := yaml.NewEncoder(buf).Encode(state{Tables: r.tableLSN}); err != nil {
		return fmt.Errorf("could not encode: %v", err)
	}
	if _, err := r.stateFp.Seek(0, 0); err != nil {
		return fmt.Errorf("could not seek: %v", err)
	}

	n, err := buf.WriteTo(r.stateFp)
	if err != nil {
		return fmt.Errorf("could not write to file: %v", err)
	}

	if err := r.stateFp.Truncate(n); err != nil {
		return fmt.Errorf("could not truncate: %v", err)
	}

	if err := utils.SyncFileAndDirectory(r.stateFp); err != nil {
		return fmt.Errorf("could not sync state file %q: %v", r.cfg.LsnStateFilepath, err)
	}
	r.saveStateNeeded = false

	return nil
}

func (r *Replicator) initTables(tx *pgx.Tx) error {
	for tblName := range r.cfg.Tables {
		tblConfig, err := r.fetchTableConfig(tx, tblName)
		if err != nil {
			return fmt.Errorf("could not get %s table config: %v", tblName.String(), err)
		}
		tblConfig.PgTableName = tblName

		tbl, err := r.newTable(tblName, tblConfig)
		if err != nil {
			return fmt.Errorf("could not instantiate table: %v", err)
		}

		if err := tbl.Init(); err != nil {
			fmt.Printf("could not init %s: %v", tblName.String(), err)
		}

		r.tables[tblName] = tbl
	}

	return nil
}

func (r *Replicator) minLSN() utils.LSN {
	result := utils.InvalidLSN
	if len(r.tableLSN) == 0 {
		return result
	}

	for _, lsn := range r.tableLSN {
		if !result.IsValid() || lsn < result {
			result = lsn
		}
	}

	return result
}

func (r *Replicator) Run() error {
	var (
		tx  *pgx.Tx
		err error
	)
	if err := r.chConnect(); err != nil {
		return fmt.Errorf("could not connect to clickhouse: %v", err)
	}
	defer r.chDisconnect()

	if err := r.pgConnect(); err != nil {
		return fmt.Errorf("could not connect to postgresql: %v", err)
	}

	if err := r.getCurrentState(); err != nil {
		return fmt.Errorf("could not get start lsn positions: %v", err)
	}

	syncNeeded := false
	for tblName := range r.cfg.Tables {
		if _, ok := r.tableLSN[tblName]; !ok {
			syncNeeded = true
			break
		}
	}

	if syncNeeded {
		if err := r.initAndSyncTables(); err != nil {
			return fmt.Errorf("could not sync tables: %v", err)
		}

		tx, err = r.pgBegin()
		if err != nil {
			return err
		}
	} else {
		tx, err = r.pgBegin()
		if err != nil {
			return err
		}

		if err := r.initTables(tx); err != nil {
			return fmt.Errorf("could not init tables: %v", err)
		}
	}

	// in case of init sync, the replication slot must be created, which must be called before any query
	if err := r.checkPgSlotAndPub(tx); err != nil {
		return err
	}

	if err := r.fetchPgTablesInfo(tx); err != nil {
		return fmt.Errorf("table check failed: %v", err)
	}

	if err := r.pgCommit(tx); err != nil {
		return err
	}

	if err := r.pgConn.Close(); err != nil { // logical replication consumer uses it's own connection
		return fmt.Errorf("could not close pg connection: %v", err)
	}

	startLSN := r.minLSN()

	r.consumer = consumer.New(r.ctx, r.errCh, r.cfg.Postgres.ConnConfig, r.cfg.Postgres.ReplicationSlotName, r.cfg.Postgres.PublicationName, startLSN)

	if err := r.consumer.Run(r); err != nil {
		return err
	}

	go r.logErrCh()
	go r.inactivityMerge()

	r.waitForShutdown()
	r.cancel()
	r.consumer.Wait()

	for _, tbl := range r.tables {
		if err := tbl.FlushToMainTable(); err != nil {
			log.Println(err)
		}
	}

	if err := r.saveCurrentState(); err != nil {
		log.Printf("could not save current state: %v", err)
	}

	r.consumer.AdvanceLSN(startLSN)

	if err := r.stateFp.Close(); err != nil {
		log.Printf("could not close state file: %v", err)
	}

	return nil
}

func (r *Replicator) inactivityMerge() {
	ticker := time.NewTicker(r.cfg.InactivityFlushTimeout)

	for {
		select {
		case <-r.ctx.Done():
			return
		case <-ticker.C:
			r.tablesToMergeMutex.Lock()
			if err := r.mergeTables(); err != nil {
				select {
				case r.errCh <- fmt.Errorf("could not backgound merge tables: %v", err):
				default:
				}
			}
			r.tablesToMergeMutex.Unlock()
		}
	}
}

func (r *Replicator) logErrCh() {
	for {
		select {
		case <-r.ctx.Done():
			return
		case err := <-r.errCh:
			log.Println(err)
		}
	}
}

func (r *Replicator) fetchPgTablesInfo(tx *pgx.Tx) error {
	rows, err := tx.Query(`
			select c.oid,
				   n.nspname,
				   c.relname,
				   c.relreplident
			from pg_class c
				   join pg_namespace n on n.oid = c.relnamespace
      			   join pg_publication_tables pub on (c.relname = pub.tablename and n.nspname = pub.schemaname)
			where
				c.relkind = 'r'
				and pub.pubname = $1`, r.cfg.Postgres.PublicationName)

	if err != nil {
		return fmt.Errorf("could not exec: %v", err)
	}

	for rows.Next() {
		var (
			oid                   utils.OID
			schemaName, tableName string
			replicaIdentity       message.ReplicaIdentity
		)

		if err := rows.Scan(&oid, &schemaName, &tableName, &replicaIdentity); err != nil {
			return fmt.Errorf("could not scan: %v", err)
		}

		fqName := config.PgTableName{SchemaName: schemaName, TableName: tableName}

		if _, ok := r.cfg.Tables[fqName]; ok && replicaIdentity != message.ReplicaIdentityFull {
			return fmt.Errorf("table %s must have FULL replica identity(currently it is %q)", tableName, replicaIdentity)
		}

		r.oidName[oid] = fqName
	}

	return nil
}

func (r *Replicator) chConnect() error {
	var err error

	r.chConn, err = sql.Open("clickhouse", r.cfg.ClickHouse.ConnectionString())
	if err != nil {
		log.Fatal(err)
	}
	if err := r.chConn.Ping(); err != nil {
		if exception, ok := err.(*clickhouse.Exception); ok {
			return fmt.Errorf("[%d] %s %s", exception.Code, exception.Message, exception.StackTrace)
		}

		return fmt.Errorf("could not ping: %v", err)
	}

	return nil
}

func (r *Replicator) chDisconnect() {
	if err := r.chConn.Close(); err != nil {
		log.Printf("could not close connection to clickhouse: %v", err)
	}
}

func (r *Replicator) pgConnect() error {
	var err error

	r.pgConn, err = pgx.Connect(r.cfg.Postgres.Merge(pgx.ConnConfig{
		RuntimeParams:        map[string]string{"replication": "database"},
		PreferSimpleProtocol: true}))
	if err != nil {
		return fmt.Errorf("could not rep connect to pg: %v", err)
	}

	connInfo, err := initPostgresql(r.pgConn)
	if err != nil {
		return fmt.Errorf("could not fetch conn info: %v", err)
	}
	r.pgConn.ConnInfo = connInfo

	return nil
}

func (r *Replicator) pgDropRepSlot(tx *pgx.Tx) error {
	_, err := tx.Exec(fmt.Sprintf("DROP_REPLICATION_SLOT %s", r.tempSlotName))

	return err
}

func (r *Replicator) pgCreateTempRepSlot(tx *pgx.Tx, tblName config.PgTableName) (utils.LSN, error) {
	var (
		basebackupLSN, snapshotName, plugin sql.NullString
		lsn                                 utils.LSN
	)

	row := tx.QueryRow(fmt.Sprintf("CREATE_REPLICATION_SLOT %s TEMPORARY LOGICAL %s USE_SNAPSHOT",
		fmt.Sprintf("clickhouse_tempslot_%s_%s", tblName.SchemaName, tblName.TableName), utils.OutputPlugin))

	if err := row.Scan(&r.tempSlotName, &basebackupLSN, &snapshotName, &plugin); err != nil {
		return utils.InvalidLSN, fmt.Errorf("could not scan: %v", err)
	}

	if err := lsn.Parse(basebackupLSN.String); err != nil {
		return utils.InvalidLSN, fmt.Errorf("could not parse LSN: %v", err)
	}

	return lsn, nil
}

func (r *Replicator) waitForShutdown() {
	sigs := make(chan os.Signal, 1)
	signal.Notify(sigs, syscall.SIGTERM, syscall.SIGINT, syscall.SIGABRT, syscall.SIGQUIT)

loop:
	for {
		select {
		case sig := <-sigs:
			switch sig {
			case syscall.SIGABRT:
				fallthrough
			case syscall.SIGINT:
				fallthrough
			case syscall.SIGQUIT:
				fallthrough
			case syscall.SIGTERM:
				break loop
			default:
				log.Printf("unhandled signal: %v", sig)
			}
		}
	}
}

// TODO: merge with getTable
func (r *Replicator) skipTableMessage(tblName config.PgTableName) bool {
	lsn, ok := r.tableLSN[tblName]
	if !ok {
		return false
	}

	return r.finalLSN <= lsn
}

func (r *Replicator) getTable(oid utils.OID) (config.PgTableName, clickHouseTable) {
	tblName, ok := r.oidName[oid]
	if !ok {
		return config.PgTableName{}, nil
	}

	tbl, ok := r.tables[tblName]
	if !ok {
		return config.PgTableName{}, nil
	}

	// TODO: skip adding tables with no buffer table
	if _, ok := r.inTxTables[tblName]; !ok {
		r.inTxTables[tblName] = struct{}{}
	}

	if _, ok := r.tablesToMerge[tblName]; !ok {
		r.tablesToMerge[tblName] = struct{}{}
	}

	return tblName, tbl
}

func (r *Replicator) mergeTables() error {
	r.saveStateNeeded = r.saveStateNeeded || len(r.tablesToMerge) > 0
	for tblName := range r.tablesToMerge {
		if _, ok := r.inTxTables[tblName]; ok {
			continue
		}

		if err := r.tables[tblName].FlushToMainTable(); err != nil {
			return fmt.Errorf("could not commit %s table: %v", tblName.String(), err)
		}

		delete(r.tablesToMerge, tblName)
		r.tableLSN[tblName] = r.finalLSN
	}
	r.advanceLSN()

	return nil
}

// HandleMessage processes the incoming wal message
func (r *Replicator) HandleMessage(msg message.Message, lsn utils.LSN) error {
	r.tablesToMergeMutex.Lock()
	defer r.tablesToMergeMutex.Unlock()

	log.Printf("%v - %T: %s", lsn, msg, msg.String())

	switch v := msg.(type) {
	case message.Begin:
		r.finalLSN = v.FinalLSN
		r.curTxMergeIsNeeded = false
	case message.Commit:
		if r.curTxMergeIsNeeded {
			if err := r.mergeTables(); err != nil {
				return fmt.Errorf("could not merge tables: %v", err)
			}
		} else {
			r.advanceLSN()
		}
		r.inTxTables = make(map[config.PgTableName]struct{})
	case message.Relation:
<<<<<<< HEAD
		tblName, tbl := r.getTable(v.OID)
		if tbl == nil || r.skipTableMessage(tblName) {
			log.Printf("skipped")
=======
		_, tbl := r.getTable(v.OID)
		if tbl == nil {
>>>>>>> 1c30111d
			break
		}

		tbl.SetTupleColumns(v.Columns)
	case message.Insert:
		tblName, tbl := r.getTable(v.RelationOID)
		if tbl == nil || r.skipTableMessage(tblName) {
			log.Printf("skipped")
			break
		}

		if mergeIsNeeded, err := tbl.Insert(r.finalLSN, v.NewRow); err != nil {
			return fmt.Errorf("could not insert: %v", err)
		} else {
			r.curTxMergeIsNeeded = r.curTxMergeIsNeeded || mergeIsNeeded
		}
	case message.Update:
		tblName, tbl := r.getTable(v.RelationOID)
		if tbl == nil || r.skipTableMessage(tblName) {
			log.Printf("skipped")
			break
		}

		if mergeIsNeeded, err := tbl.Update(r.finalLSN, v.OldRow, v.NewRow); err != nil {
			return fmt.Errorf("could not update: %v", err)
		} else {
			r.curTxMergeIsNeeded = r.curTxMergeIsNeeded || mergeIsNeeded
		}
	case message.Delete:
		tblName, tbl := r.getTable(v.RelationOID)
		if tbl == nil || r.skipTableMessage(tblName) {
			log.Printf("skipped")
			break
		}

		if mergeIsNeeded, err := tbl.Delete(r.finalLSN, v.OldRow); err != nil {
			return fmt.Errorf("could not delete: %v", err)
		} else {
			r.curTxMergeIsNeeded = r.curTxMergeIsNeeded || mergeIsNeeded
		}
	case message.Truncate:
		for _, oid := range v.RelationOIDs {
			if tblName, tbl := r.getTable(oid); tbl == nil || r.skipTableMessage(tblName) {
				log.Printf("%s skipped", tblName)
				continue
			} else {
				if err := tbl.Truncate(); err != nil {
					return err
				}
			}
		}
	}

	return nil
}

func (r *Replicator) advanceLSN() {
	if err := r.saveCurrentState(); err != nil {
		select {
		case r.errCh <- err:
		default:
		}

		return
	}

	r.consumer.AdvanceLSN(r.finalLSN)
}

func (r *Replicator) fetchTableConfig(tx *pgx.Tx, tblName config.PgTableName) (config.Table, error) {
	var err error
	cfg := r.cfg.Tables[tblName]

	cfg.TupleColumns, cfg.PgColumns, err = tableinfo.TablePgColumns(tx, tblName)
	if err != nil {
		return cfg, fmt.Errorf("could not get columns for %s postgres table: %v", tblName.String(), err)
	}

	chColumns, err := tableinfo.TableChColumns(r.chConn, r.cfg.ClickHouse.Database, cfg.ChMainTable)
	if err != nil {
		return cfg, fmt.Errorf("could not get columns for %q clickhouse table: %v", cfg.ChMainTable, err)
	}

	cfg.ColumnMapping = make(map[string]config.ChColumn)
	if len(cfg.Columns) > 0 {
		for pgCol, chCol := range cfg.Columns {
			if chColCfg, ok := chColumns[chCol]; !ok {
				return cfg, fmt.Errorf("could not find %q column in %q clickhouse table", chCol, cfg.ChMainTable)
			} else {
				cfg.ColumnMapping[pgCol] = chColCfg
			}
		}
	} else {
		for _, pgCol := range cfg.TupleColumns {
			if chColCfg, ok := chColumns[pgCol.Name]; !ok {
				return cfg, fmt.Errorf("could not find %q column in %q clickhouse table", pgCol.Name, cfg.ChMainTable)
			} else {
				cfg.ColumnMapping[pgCol.Name] = chColCfg
			}
		}
	}

	return cfg, nil
}<|MERGE_RESOLUTION|>--- conflicted
+++ resolved
@@ -651,14 +651,9 @@
 		}
 		r.inTxTables = make(map[config.PgTableName]struct{})
 	case message.Relation:
-<<<<<<< HEAD
-		tblName, tbl := r.getTable(v.OID)
-		if tbl == nil || r.skipTableMessage(tblName) {
-			log.Printf("skipped")
-=======
 		_, tbl := r.getTable(v.OID)
 		if tbl == nil {
->>>>>>> 1c30111d
+			log.Printf("skipped")
 			break
 		}
 
